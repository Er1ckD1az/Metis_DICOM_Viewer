--- conflicted
+++ resolved
@@ -465,7 +465,6 @@
 
     const ctx = overlay.getContext('2d');
     if (!ctx) return;
-<<<<<<< HEAD
 
     // Get the window's zoom and pan state
     const window = dynamicWindows.find(w => w.id === windowId);
@@ -529,71 +528,6 @@
       ctx.fillText(`${distance.toFixed(1)}px`, (m.x1 + m.x2) / 2 + 5 / zoom, (m.y1 + m.y2) / 2 - 5 / zoom);
     });
 
-=======
-
-    // Get the window's zoom and pan state
-    const window = dynamicWindows.find(w => w.id === windowId);
-    if (!window) return;
-
-    const zoom = window.zoomLevel;
-    const pan = window.panOffset;
-
-    const dpr = globalThis.devicePixelRatio || 1;
-    
-    // Set canvas size to match its display size
-    const parent = overlay.parentElement;
-    const containerWidth = parent?.clientWidth || 400;
-    const containerHeight = parent?.clientHeight || 400;
-    
-    if (parent) {
-      overlay.width = containerWidth * dpr;
-      overlay.height = containerHeight * dpr;
-      overlay.style.width = `${containerWidth}px`;
-      overlay.style.height = `${containerHeight}px`;
-    }
-    
-    // Apply the same transformations as the main canvas to make annotations stick to the image
-    ctx.setTransform(1, 0, 0, 1, 0, 0);
-    ctx.clearRect(0, 0, overlay.width, overlay.height);
-    
-    // Apply transformations: DPR first, then zoom and pan (same as main canvas)
-    const centerX = containerWidth / 2;
-    const centerY = containerHeight / 2;
-    
-    // Start with DPR scaling
-    ctx.scale(dpr, dpr);
-    
-    // Apply pan (in screen space)
-    ctx.translate(pan.x, pan.y);
-    
-    // Move to center, apply zoom, move back
-    ctx.translate(centerX, centerY);
-    ctx.scale(zoom, zoom);
-    ctx.translate(-centerX, -centerY);
-
-    // Draw only measurements for this window
-    // Line width and font size should stay constant regardless of zoom
-    const baseLineWidth = 2 / zoom;
-    const baseFontSize = 12 / zoom;
-    const baseCircleRadius = 8 / zoom;
-    
-    measurements.filter(m => m.windowId === windowId).forEach((m) => {
-      ctx.beginPath();
-      ctx.moveTo(m.x1, m.y1);
-      ctx.lineTo(m.x2, m.y2);
-      ctx.strokeStyle = '#00FF00';
-      ctx.lineWidth = baseLineWidth;
-      ctx.stroke();
-      
-      const dx = m.x2 - m.x1;
-      const dy = m.y2 - m.y1;
-      const distance = Math.sqrt(dx * dx + dy * dy);
-      ctx.fillStyle = '#00FF00';
-      ctx.font = `${baseFontSize}px system-ui`;
-      ctx.fillText(`${distance.toFixed(1)}px`, (m.x1 + m.x2) / 2 + 5 / zoom, (m.y1 + m.y2) / 2 - 5 / zoom);
-    });
-
->>>>>>> 624627e1
     // Draw only annotations for this window
     const windowAnnotations = annotations.filter(a => a.windowId === windowId);
     windowAnnotations.forEach((a) => {
@@ -666,7 +600,6 @@
   );
 
   // Initialize 3D rendering for any window with view '3d' - MUST happen BEFORE 2D rendering
-<<<<<<< HEAD
   useEffect(() => {
     if (!currentFile) return;
 
@@ -757,98 +690,6 @@
 
   // Render 2D views - happens AFTER 3D initialization
   useEffect(() => {
-=======
-  useEffect(() => {
-    if (!currentFile) return;
-
-    const currentWindowIds = new Set(dynamicWindows.filter(w => w.view === '3d').map(w => w.id));
-    
-    // Clean up 3D viewers that are no longer needed
-    nv3DRefs.current.forEach((nv, windowId) => {
-      if (!currentWindowIds.has(windowId)) {
-        console.log(`🟢 Cleaning up 3D viewer for window ${windowId}`);
-        try {
-          nv.destroy();
-          nv3DRefs.current.delete(windowId);
-        } catch (e) {
-          console.error('Error destroying 3D viewer:', e);
-        }
-      }
-    });
-
-    // Initialize 3D rendering for each window with 3D view (with slight delay to ensure canvas is ready)
-    const timer = setTimeout(() => {
-      dynamicWindows.forEach((window, idx) => {
-        if (window.view !== '3d') return;
-
-        const canvas = canvasRefs.current[idx];
-        if (!canvas) {
-          console.log(`3D render: canvas not ready for window ${window.id}`);
-          return;
-        }
-
-        // Skip if already initialized for this window
-        if (nv3DRefs.current.has(window.id)) {
-          console.log(`3D viewer already exists for window ${window.id}`);
-          return;
-        }
-
-        console.log(`🟢 Initializing 3D render view in window ${window.id}`);
-        
-        // Ensure canvas has proper dimensions
-        const parent = canvas.parentElement;
-        if (parent) {
-          canvas.width = parent.clientWidth;
-          canvas.height = parent.clientHeight;
-          canvas.style.width = '100%';
-          canvas.style.height = '100%';
-          console.log("Canvas dimensions set:", canvas.width, "x", canvas.height);
-        }
-
-        const nv = new Niivue({
-          show3Dcrosshair: false,
-          backColor: [0, 0, 0, 1],
-          isOrientCube: true,
-        });
-
-        nv.attachToCanvas(canvas);
-        nv3DRefs.current.set(window.id, nv);
-
-        const url = URL.createObjectURL(currentFile);
-        console.log("🟢 Loading volume into 3D viewer...");
-        nv.loadVolumes([{ 
-          url, 
-          name: currentFile.name,
-          colormap: 'gray',
-          opacity: 1.0,
-        }]).then(() => {
-          console.log("🟢 Volume loaded, setting render mode");
-          nv.setSliceType(nv.sliceTypeRender); // Set to 3D render mode
-          
-          console.log("🟢 3D render view initialized successfully");
-        }).catch((error) => {
-          console.error("❌ Error loading volume:", error);
-        });
-      });
-    }, 100); // Small delay to ensure canvas is in DOM and ready
-
-    return () => {
-      clearTimeout(timer); // Clear the timeout
-      // Cleanup all 3D viewers on unmount
-      nv3DRefs.current.forEach((nv) => {
-        try {
-          nv.destroy();
-        } catch (e) {
-          console.error('Error cleaning up 3D viewer:', e);
-        }
-      });
-      nv3DRefs.current.clear();
-    };
-  }, [currentFile, windowStructure]);
-
-  // Render 2D views - happens AFTER 3D initialization
-  useEffect(() => {
->>>>>>> 624627e1
     renderAllViews();
     // eslint-disable-next-line react-hooks/exhaustive-deps
   }, [niftiData, flipH, flipV, measurements, annotations, mode, hoveredAnnotation, cursorPosition, dynamicWindows]);
@@ -880,11 +721,6 @@
     if (!file) return;
     if (file.name.toLowerCase().endsWith('.nii') || file.name.toLowerCase().endsWith('.nii.gz')) {
         console.log('Valid NIfTI file detected, loading...');
-<<<<<<< HEAD
-=======
-      const uploadResult = await uploadNiftiFile(file);
-      console.log('🟢 Uploaded to backend, MRI ID:', uploadResult.mri_id);
->>>>>>> 624627e1
       await loadNiftiFile(file);
     } else {
         console.error('Please upload a .nii or .nii.gz file');
@@ -919,31 +755,19 @@
   // Load demo NIfTI file from public folder
   const loadDemoFile = async () => {
     try {
-<<<<<<< HEAD
       console.log("Loading demo file...");
-=======
-      console.log("🟢 Loading demo file...");
->>>>>>> 624627e1
       const response = await fetch('/BraTS20_Validation_001_flair.nii');
       if (!response.ok) {
         throw new Error('Demo file not found. Please add BraTS20_Validation_001_flair.nii to the public folder.');
       }
-<<<<<<< HEAD
       console.log("Demo file fetched successfully");
-=======
-      console.log("🟢 Demo file fetched successfully");
->>>>>>> 624627e1
       const arrayBuffer = await response.arrayBuffer();
       const blob = new Blob([arrayBuffer]);
       const file = new File([blob], 'BraTS20_Validation_001_flair.nii', { type: 'application/octet-stream' });
       await loadNiftiFile(file);
       console.log("🟢 Demo file loaded successfully");
     } catch (error) {
-<<<<<<< HEAD
       console.error("Failed to load demo file:", error);
-=======
-      console.error("❌ Failed to load demo file:", error);
->>>>>>> 624627e1
       alert("Demo file not found. Please make sure BraTS20_Validation_001_flair.nii is in the public folder.");
     }
   };
@@ -1546,7 +1370,6 @@
       window.removeEventListener('mouseup', onUp);
     };
   }, [mode, measurements, annotations, hoveredAnnotation, selectedWindowId, dynamicWindows]);
-<<<<<<< HEAD
 
   // Set cursor based on active mode
   useEffect(() => {
@@ -1567,28 +1390,6 @@
     }
   }, [mode, interactionMode]);
 
-=======
-
-  // Set cursor based on active mode
-  useEffect(() => {
-    const wrapper = wrapperRef.current;
-    if (!wrapper) return;
-
-    // Set custom cursors for each mode
-    if (mode === 'measure') {
-      wrapper.style.cursor = 'crosshair';
-    } else if (mode === 'annotate') {
-      wrapper.style.cursor = 'cell'; // Plus sign cursor for placing annotations
-    } else if (mode === 'erase') {
-      wrapper.style.cursor = 'not-allowed'; // X/delete cursor
-    } else if (interactionMode === 'pan') {
-      wrapper.style.cursor = 'grab';
-    } else {
-      wrapper.style.cursor = 'default';
-    }
-  }, [mode, interactionMode]);
-
->>>>>>> 624627e1
   // Interaction mode handlers (scroll, zoom, pan) - now affects only selected window
   useEffect(() => {
     const wrapper = wrapperRef.current;
@@ -2514,8 +2315,6 @@
           </div>
 
           {/* WINDOWS Section */}
-<<<<<<< HEAD
-=======
           <div style={{ marginBottom: '0px' }}>
             <button
               onClick={() => toggleSection('windows')}
@@ -2605,97 +2404,6 @@
             )}
           </div>
 
-          {/* TRANSFORM Section */}
->>>>>>> 624627e1
-          <div style={{ marginBottom: '0px' }}>
-            <button
-              onClick={() => toggleSection('windows')}
-              style={{
-                width: '100%',
-                padding: '24px 16px',
-                background: expandedSections.windows
-                  ? 'rgba(51, 65, 85, 0.6)'
-                  : 'rgba(51, 65, 85, 0.3)',
-                backdropFilter: 'blur(10px)',
-                WebkitBackdropFilter: 'blur(10px)',
-                border: 'none',
-                borderBottom: '1px solid rgba(148, 163, 184, 0.2)',
-                borderRadius: '0',
-                color: '#fff',
-                fontSize: '16px',
-                fontWeight: 600,
-                textAlign: 'left',
-                cursor: 'pointer',
-                display: 'flex',
-                justifyContent: 'space-between',
-                alignItems: 'center',
-                transition: 'all 0.3s ease',
-              }}
-            >
-              <div style={{ display: 'flex', alignItems: 'center', gap: '12px' }}>
-                {/* Grid Icon */}
-                <svg width="28" height="28" viewBox="0 0 24 24" fill="none" stroke="currentColor" strokeWidth="2" strokeLinecap="round" strokeLinejoin="round">
-                  <rect x="3" y="3" width="7" height="7"/>
-                  <rect x="14" y="3" width="7" height="7"/>
-                  <rect x="14" y="14" width="7" height="7"/>
-                  <rect x="3" y="14" width="7" height="7"/>
-                </svg>
-                <span>Windows</span>
-              </div>
-              <span style={{ fontSize: '18px' }}>{expandedSections.windows ? '▼' : '▶'}</span>
-            </button>
-            {expandedSections.windows && (
-              <div style={{ padding: '16px' }}>
-                <div style={{ marginBottom: '16px' }}>
-                  <div style={{
-                    fontSize: '13px',
-                    fontWeight: 600,
-                    color: '#94a3b8',
-                    marginBottom: '12px',
-                    textTransform: 'uppercase',
-                    letterSpacing: '0.5px'
-                  }}>
-                    Manage Windows
-                  </div>
-
-                  <button
-                    className="sidebar-btn"
-                    onClick={addWindow}
-                    disabled={dynamicWindows.length >= 4}
-                    style={{
-                        width: '100%',
-                        marginBottom: '8px',
-                        opacity: dynamicWindows.length >= 4 ? 0.5 : 1,
-                        cursor: dynamicWindows.length >= 4 ?'not-allowed' : 'pointer',
-                    }}
-                  >
-                    + Add Window ({dynamicWindows.length}/4)
-                  </button>
-
-                  <div style={{ fontSize: '12px', color: '#64748b', marginTop: '12px', marginBottom: '4px' }}>
-                    Active windows: {dynamicWindows.length}
-                  </div>
-                  
-                  <div style={{ 
-                    fontSize: '12px', 
-                    color: '#3b82f6', 
-                    marginTop: '4px',
-                    padding: '8px',
-                    background: 'rgba(59, 130, 246, 0.1)',
-                    borderRadius: '4px',
-                    border: '1px solid rgba(59, 130, 246, 0.3)'
-                  }}>
-                    Selected: Window {selectedWindowId}
-                    {dynamicWindows.find(w => w.id === selectedWindowId) && 
-                      ` (${dynamicWindows.find(w => w.id === selectedWindowId)!.view.charAt(0).toUpperCase() + 
-                        dynamicWindows.find(w => w.id === selectedWindowId)!.view.slice(1)})`
-                    }
-                  </div>
-                </div>
-              </div>
-            )}
-          </div>
-
 
           {/* UPLOAD Section */}
           <div style={{ marginBottom: '0px' }}>
